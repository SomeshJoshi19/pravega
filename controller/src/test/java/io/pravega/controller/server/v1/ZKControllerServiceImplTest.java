--- conflicted
+++ resolved
@@ -69,7 +69,6 @@
 import org.junit.Test;
 
 import static org.junit.Assert.assertEquals;
-import static org.junit.Assert.assertTrue;
 
 /**
  * Zookeeper stream store configuration.
@@ -230,54 +229,30 @@
     }
 
     @Test
-<<<<<<< HEAD
+    @Override
     public void createKeyValueTableTests() {
-        //TODO: Place holder till we fix the test
-        assertTrue(true);
-    }
-
-    @Test
+        // TODO: consider implementing ZK metadata support or removing altogether (https://github.com/pravega/pravega/issues/4922).
+        // Key-Value Tables are not implemented in ZK Metadata.
+    }
+
+    @Test
+    @Override
     public void getCurrentSegmentsKeyValueTableTest() {
-        //TODO: Place holder till we fix the test
-        assertTrue(true);
-    }
-
-    @Test
+        // TODO: consider implementing ZK metadata support or removing altogether (https://github.com/pravega/pravega/issues/4922).
+        // Key-Value Tables are not implemented in ZK Metadata.
+    }
+
+    @Test
+    @Override
     public void kvtablesInScopeTest() {
-        //TODO: Place holder till we fix the test
-        assertTrue(true);
-    }
-
-    @Test
+        // TODO: consider implementing ZK metadata support or removing altogether (https://github.com/pravega/pravega/issues/4922).
+        // Key-Value Tables are not implemented in ZK Metadata.
+    }
+
+    @Test
+    @Override
     public void deleteKeyValueTableTests() {
-        //TODO: Place holder till we fix the test
-        assertTrue(true);
-=======
-    @Override
-    public void createKeyValueTableTests() {
-        // TODO: consider implementing ZK metadata support or removing altogether (https://github.com/pravega/pravega/issues/4922).
-        // Key-Value Tables are not implemented in ZK Metadata.
-    }
-
-    @Test
-    @Override
-    public void getCurrentSegmentsKeyValueTableTest() {
-        // TODO: consider implementing ZK metadata support or removing altogether (https://github.com/pravega/pravega/issues/4922).
-        // Key-Value Tables are not implemented in ZK Metadata.
-    }
-
-    @Test
-    @Override
-    public void kvtablesInScopeTest() {
-        // TODO: consider implementing ZK metadata support or removing altogether (https://github.com/pravega/pravega/issues/4922).
-        // Key-Value Tables are not implemented in ZK Metadata.
-    }
-
-    @Test
-    @Override
-    public void deleteKeyValueTableTests() {
-        // TODO: consider implementing ZK metadata support or removing altogether (https://github.com/pravega/pravega/issues/4922).
-        // Key-Value Tables are not implemented in ZK Metadata.
->>>>>>> ca0cbdd6
+        // TODO: consider implementing ZK metadata support or removing altogether (https://github.com/pravega/pravega/issues/4922).
+        // Key-Value Tables are not implemented in ZK Metadata.
     }
 }