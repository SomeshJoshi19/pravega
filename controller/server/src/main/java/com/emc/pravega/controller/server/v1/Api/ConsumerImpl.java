/**
 * Licensed to the Apache Software Foundation (ASF) under one
 * or more contributor license agreements.  See the NOTICE file
 * distributed with this work for additional information
 * regarding copyright ownership.  The ASF licenses this file
 * to you under the Apache License, Version 2.0 (the
 * "License"); you may not use this file except in compliance
 * with the License.  You may obtain a copy of the License at
 * <p>
 * http://www.apache.org/licenses/LICENSE-2.0
 * <p>
 * Unless required by applicable law or agreed to in writing, software
 * distributed under the License is distributed on an "AS IS" BASIS,
 * WITHOUT WARRANTIES OR CONDITIONS OF ANY KIND, either express or implied.
 * See the License for the specific language governing permissions and
 * limitations under the License.
 */

package com.emc.pravega.controller.server.v1.Api;

<<<<<<< HEAD
import com.emc.pravega.controller.store.stream.Segment;
import com.emc.pravega.stream.Api;
import com.emc.pravega.controller.store.host.HostControllerStore;
import com.emc.pravega.controller.store.stream.SegmentFutures;
import com.emc.pravega.controller.store.stream.StreamMetadataStore;
import com.emc.pravega.stream.SegmentId;
=======
import com.emc.pravega.stream.ControllerApi;
>>>>>>> 8ea7f000
import com.emc.pravega.stream.Position;
import com.emc.pravega.stream.impl.PositionImpl;

import java.util.ArrayList;
import java.util.HashMap;
import java.util.List;
import java.util.Map;
import java.util.concurrent.CompletableFuture;
import java.util.Set;
import java.util.stream.Collectors;

<<<<<<< HEAD
public class ConsumerImpl implements Api.Consumer {

    private StreamMetadataStore streamStore;
    private HostControllerStore hostStore;

    public ConsumerImpl(StreamMetadataStore streamStore, HostControllerStore hostStore) {
        this.streamStore = streamStore;
        this.hostStore = hostStore;
    }

    /**
     * invert a map
     * @param map input
     * @return the inverted map with keys and values inverted
     */
    private Map<Integer, List<Integer>> invertMap(Map<Integer, Integer> map) {
        Map<Integer, List<Integer>> inverse = new HashMap<>();
        map.entrySet().stream().forEach(
            x -> {
                if (inverse.containsKey(x.getValue())) {
                    inverse.get(x.getValue()).add(x.getKey());
                } else {
                    List<Integer> list = new ArrayList<>();
                    list.add(x.getKey());
                    inverse.put(x.getValue(), list);
                }
            }
        );
        return inverse;
    }

    /**
     *
     * @param stream input stream
     * @param timestamp timestamp at which the active position is sought
     * @param n maximum number of positions to be returned
     * @return at most n positions at specified timestamp from the specified stream
     */
=======
public class ConsumerImpl implements ControllerApi.Consumer {
>>>>>>> 8ea7f000
    @Override
    public CompletableFuture<List<Position>> getPositions(String stream, long timestamp, int n) {
        return CompletableFuture.supplyAsync(
                () -> {
                    // fetch the segments active at timestamp from specified stream
                    SegmentFutures segmentFutures = streamStore.getActiveSegments(stream, timestamp);

                    // divide the active segments equally into at most n partitions
                    int currentCount = segmentFutures.getCurrent().size();
                    int quotient = currentCount / n;
                    int remainder = currentCount % n;

                    Map<Integer, List<Integer>> inverse = invertMap(segmentFutures.getFutures());

                    int size = (quotient < 1) ? remainder : n;
                    List<Position> positions = new ArrayList<>(size);

                    int counter = 0;
                    for (int i = 0; i < size; i++) {
                        int j = (i < remainder) ? quotient + 1 : quotient;
                        List<SegmentId> current = new ArrayList<>(j);
                        for (int k = 0; k < j; k++, counter++) {
                            Integer number = segmentFutures.getCurrent().get(counter);
                            SegmentId segmentId = SegmentHelper.getSegmentId(stream, number, 0, hostStore);
                            current.add(segmentId);
                        }
                        Map<SegmentId, Long> currentSegments = new HashMap<>();
                        Map<SegmentId, Long> futureSegments = new HashMap<>();
                        current.stream().forEach(
                                x -> {
                                    // TODO fetch correct offset within the segment at specified timestamp by contacting pravega host
                                    currentSegments.put(x, 0L);
                                    int previous = x.getNumber();
                                    if (inverse.containsKey(previous)) {
                                        inverse.get(previous).stream().forEach(
                                                y -> {
                                                    SegmentId segmentId = SegmentHelper.getSegmentId(stream, y, previous, hostStore);
                                                    futureSegments.put(segmentId, 0L);
                                                }
                                        );
                                    }
                                }
                        );
                        Position position = new PositionImpl(currentSegments, futureSegments);
                        positions.add(position);
                    }
                    return positions;
                }
        );
    }

    /**
     * Given a list of position objects of a stream, return the updated list of position objects taking into account
     * completely read segments whose successors can possibly become current, or
     * completely read segments whose successors can possibly be added to futures in some positions, or
     * current segments whose successors can possibly be added to futures in their respective position.
     * @param stream input stream
     * @param positions input list of position objects
     * @return the updated list of position objects
     */
    @Override
    public CompletableFuture<List<Position>> updatePositions(String stream, List<Position> positions) {
        return CompletableFuture.supplyAsync(
                () -> {
                    // collect the completed segments from list of position objects
                    Set<Integer> completedSegments = positions.stream().flatMap(x -> x.getCompletedSegments().stream().map(y -> y.getNumber())).collect(Collectors.toSet());
                    Map<Integer, Long> segmentOffsets = new HashMap<>();
                    List<SegmentFutures> segmentFutures = new ArrayList<>(positions.size());

                    // construct SegmentFutures for each position object.
                    for (Position position: positions) {
                        List<Integer> current = new ArrayList<>(position.getOwnedSegments().size());
                        Map<Integer, Integer> futures = new HashMap<>();
                        position.getOwnedSegmentsWithOffsets().entrySet().stream().forEach(
                                x -> {
                                    int number = x.getKey().getNumber();
                                    current.add(number);
                                    Segment segment = streamStore.getSegment(stream, number);
                                    // update completed segments set with implicitly completed segments
                                    segment.getPredecessors().stream().forEach(y -> completedSegments.add(y));
                                    segmentOffsets.put(number, x.getValue());
                                }
                        );
                        position.getFutureOwnedSegments().stream().forEach(
                                x -> {
                                    futures.put(x.getNumber(), x.getPrevious());
                                }
                        );
                        segmentFutures.add(new SegmentFutures(current, futures));
                    }

                    // fetch updated SegmentFutures from stream metadata
                    List<SegmentFutures> result = streamStore.getNextSegments(stream, completedSegments, segmentFutures);

                    // finally convert SegmentFutures back to position objects
                    return getNewPositions(stream, result, segmentOffsets);
                }
        );
    }

    private List<Position> getNewPositions(String stream, List<SegmentFutures> segmentFutures, Map<Integer, Long> segmentOffsets) {
        List<Position> resultPositions = new ArrayList<>(segmentFutures.size());
        segmentFutures.stream().forEach(
                x -> {
                    Map<SegmentId, Long> currentSegments = new HashMap<>();
                    Map<SegmentId, Long> futureSegments = new HashMap<>();
                    x.getCurrent().stream().forEach(
                            y -> currentSegments.put(SegmentHelper.getSegmentId(stream, y, 0, hostStore), segmentOffsets.get(y))
                    );
                    x.getFutures().entrySet().stream().forEach(
                            y -> futureSegments.put(SegmentHelper.getSegmentId(stream, y.getKey(), y.getValue(), hostStore), 0L)
                    );
                    resultPositions.add(new PositionImpl(currentSegments, futureSegments));
                }
        );
        return resultPositions;
    }
}<|MERGE_RESOLUTION|>--- conflicted
+++ resolved
@@ -18,16 +18,12 @@
 
 package com.emc.pravega.controller.server.v1.Api;
 
-<<<<<<< HEAD
 import com.emc.pravega.controller.store.stream.Segment;
-import com.emc.pravega.stream.Api;
 import com.emc.pravega.controller.store.host.HostControllerStore;
 import com.emc.pravega.controller.store.stream.SegmentFutures;
 import com.emc.pravega.controller.store.stream.StreamMetadataStore;
 import com.emc.pravega.stream.SegmentId;
-=======
 import com.emc.pravega.stream.ControllerApi;
->>>>>>> 8ea7f000
 import com.emc.pravega.stream.Position;
 import com.emc.pravega.stream.impl.PositionImpl;
 
@@ -39,8 +35,7 @@
 import java.util.Set;
 import java.util.stream.Collectors;
 
-<<<<<<< HEAD
-public class ConsumerImpl implements Api.Consumer {
+public class ConsumerImpl implements ControllerApi.Consumer {
 
     private StreamMetadataStore streamStore;
     private HostControllerStore hostStore;
@@ -78,9 +73,6 @@
      * @param n maximum number of positions to be returned
      * @return at most n positions at specified timestamp from the specified stream
      */
-=======
-public class ConsumerImpl implements ControllerApi.Consumer {
->>>>>>> 8ea7f000
     @Override
     public CompletableFuture<List<Position>> getPositions(String stream, long timestamp, int n) {
         return CompletableFuture.supplyAsync(
