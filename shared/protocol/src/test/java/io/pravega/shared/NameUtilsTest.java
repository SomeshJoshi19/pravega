/**
 * Copyright (c) Dell Inc., or its subsidiaries. All Rights Reserved.
 *
 * Licensed under the Apache License, Version 2.0 (the "License");
 * you may not use this file except in compliance with the License.
 * You may obtain a copy of the License at
 *
 *     http://www.apache.org/licenses/LICENSE-2.0
 */
package io.pravega.shared;

import io.pravega.test.common.AssertExtensions;
<<<<<<< HEAD
import java.util.List;
=======
>>>>>>> 2b8727c7
import java.util.UUID;
import java.util.concurrent.TimeUnit;
import java.util.function.Function;
import org.junit.Assert;
import org.junit.Rule;
import org.junit.Test;
import org.junit.rules.Timeout;

import static org.junit.Assert.assertEquals;
import static org.junit.Assert.assertTrue;

public class NameUtilsTest {

    //Ensure each test completes within 10 seconds.
    @Rule
    public Timeout globalTimeout = new Timeout(10, TimeUnit.SECONDS);

    @Test
    public void testUserStreamNameVerifier() {
        testUserStreamNameVerifier(NameUtils::validateUserStreamName);
    }

    private void testUserStreamNameVerifier(Function<String, String> toTest) {
        Assert.assertEquals("stream123", toTest.apply("stream123"));
        AssertExtensions.assertThrows(IllegalArgumentException.class, () -> toTest.apply("_stream"));
        AssertExtensions.assertThrows(NullPointerException.class, () -> toTest.apply(null));
        Assert.assertEquals("a-b-c", toTest.apply("a-b-c"));
        Assert.assertEquals("1.2.3", toTest.apply("1.2.3"));
    }

    @Test
    public void testUserKeyValueTableNameVerifier() {
        // Currently, the same set of rules apply as for User Stream Names.
        testUserStreamNameVerifier(NameUtils::validateUserKeyValueTableName);
    }

    @Test
    public void testGetScopedKeyValueTableName() {
        String scope = "scope";
        String kvt = "kvt";
        String scopedName = NameUtils.getScopedKeyValueTableName(scope, kvt);
        Assert.assertTrue(scopedName.startsWith(scope));
        Assert.assertTrue(scopedName.endsWith(kvt));

        List<String> tokens = NameUtils.extractScopedNameTokens(scopedName);
        Assert.assertEquals(scope, tokens.get(0));
        Assert.assertEquals(kvt, tokens.get(1));
        Assert.assertEquals(2, tokens.size());

        AssertExtensions.assertThrows("", () -> NameUtils.extractScopedNameTokens("abc"), ex -> ex instanceof IllegalArgumentException);
        AssertExtensions.assertThrows("", () -> NameUtils.extractScopedNameTokens("a/b/c"), ex -> ex instanceof IllegalArgumentException);
    }

    @Test
    public void testStreamNameVerifier() {
        NameUtils.validateStreamName("_systemstream123");
        NameUtils.validateStreamName("stream123");
        AssertExtensions.assertThrows(IllegalArgumentException.class, () -> NameUtils.validateStreamName("system_stream123"));
        AssertExtensions.assertThrows(IllegalArgumentException.class, () -> NameUtils.validateStreamName("stream/123"));
        AssertExtensions.assertThrows(NullPointerException.class, () -> NameUtils.validateStreamName(null));
        NameUtils.validateStreamName("a-b-c");
        NameUtils.validateStreamName("1.2.3");
    }

    @Test
    public void testUserScopeNameVerifier() {
        NameUtils.validateUserScopeName("stream123");
        AssertExtensions.assertThrows(IllegalArgumentException.class, () -> NameUtils.validateUserScopeName("_stream"));
        AssertExtensions.assertThrows(NullPointerException.class, () -> NameUtils.validateUserScopeName(null));
    }

    @Test
    public void testScopeNameVerifier() {

        NameUtils.validateScopeName("_systemscope123");
        NameUtils.validateScopeName("userscope123");
        AssertExtensions.assertThrows(IllegalArgumentException.class, () -> NameUtils.validateScopeName("system_scope"));
        AssertExtensions.assertThrows(IllegalArgumentException.class, () -> NameUtils.validateScopeName("system/scope"));
        AssertExtensions.assertThrows(NullPointerException.class, () -> NameUtils.validateScopeName(null));

    }

    @Test
    public void testReaderGroupNameVerifier() {
        NameUtils.validateReaderGroupName("stream123");
        AssertExtensions.assertThrows(IllegalArgumentException.class, () -> NameUtils.validateReaderGroupName("_stream"));
        AssertExtensions.assertThrows(NullPointerException.class, () -> NameUtils.validateReaderGroupName(null));
    }

    @Test
    public void testInternalStreamName() {
        Assert.assertTrue(NameUtils.getInternalNameForStream("stream").startsWith(
                NameUtils.INTERNAL_NAME_PREFIX));
    }

    @Test
    public void testInternalReaderGroupName() {
        Assert.assertTrue(NameUtils.getStreamForReaderGroup("readergroup1").startsWith(
                NameUtils.READER_GROUP_STREAM_PREFIX));
    }

    @Test
    public void testMarkSegmentName() {
        String myStream = "myStream";
        String name = NameUtils.getMarkStreamForStream(myStream);
        assertTrue(name.endsWith(myStream));
        assertTrue(name.startsWith(NameUtils.getMARK_PREFIX()));
    }

    @Test
    public void testGetEpoch() {
        UUID txnId = UUID.fromString("00000065-0000-000a-0000-000000000064");
        assertEquals(101, NameUtils.getEpoch(txnId));
    }
}<|MERGE_RESOLUTION|>--- conflicted
+++ resolved
@@ -10,10 +10,6 @@
 package io.pravega.shared;
 
 import io.pravega.test.common.AssertExtensions;
-<<<<<<< HEAD
-import java.util.List;
-=======
->>>>>>> 2b8727c7
 import java.util.UUID;
 import java.util.concurrent.TimeUnit;
 import java.util.function.Function;
@@ -57,14 +53,6 @@
         String scopedName = NameUtils.getScopedKeyValueTableName(scope, kvt);
         Assert.assertTrue(scopedName.startsWith(scope));
         Assert.assertTrue(scopedName.endsWith(kvt));
-
-        List<String> tokens = NameUtils.extractScopedNameTokens(scopedName);
-        Assert.assertEquals(scope, tokens.get(0));
-        Assert.assertEquals(kvt, tokens.get(1));
-        Assert.assertEquals(2, tokens.size());
-
-        AssertExtensions.assertThrows("", () -> NameUtils.extractScopedNameTokens("abc"), ex -> ex instanceof IllegalArgumentException);
-        AssertExtensions.assertThrows("", () -> NameUtils.extractScopedNameTokens("a/b/c"), ex -> ex instanceof IllegalArgumentException);
     }
 
     @Test
