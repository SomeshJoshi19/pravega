--- conflicted
+++ resolved
@@ -597,11 +597,7 @@
 
     @Test
     public void testCreateTableSegment() throws IOException {
-<<<<<<< HEAD
-         testCommand(new WireCommands.CreateTableSegment(l, testString1, true, ""));
-=======
         testCommand(new WireCommands.CreateTableSegment(l, testString1, true, ""));
->>>>>>> ca0cbdd6
     }
 
     @Test
