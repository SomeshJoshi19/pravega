--- conflicted
+++ resolved
@@ -312,23 +312,6 @@
     }
 
     /**
-<<<<<<< HEAD
-     * Returns a list representing the components of a scoped Stream/Key-Value Table name.
-     *
-     * @param scopedName The scoped name.
-     * @return A list containing the components. If the scoped name was properly formatted, this list should have
-     * two elements: element index 0 has the scope name and element index 1 has the stream name.
-     * @throws IllegalStateException If 'scopedName' is not in the form 'scope/name`.
-     */
-    public static List<String> extractScopedNameTokens(String scopedName) {
-        String[] tokens = scopedName.split("/");
-        Preconditions.checkArgument(tokens.length == 2, "Unexpected format for '%s'. Expected format '<scope-name>/<name>'.", scopedName);
-        return Arrays.asList(tokens);
-    }
-
-    /**
-=======
->>>>>>> ca0cbdd6
      * Method to generate Fully Qualified TableSegmentName using scope, stream and segment id.
      *
      * @param scope scope to be used in the ScopedTableSegment name
@@ -345,6 +328,20 @@
         sb.append(EPOCH_DELIMITER);
         sb.append(epoch);
         return sb.toString();
+    }
+
+    /**
+     * Returns a list representing the components of a scoped Stream/Key-Value Table name.
+     *
+     * @param scopedName The scoped name.
+     * @return A list containing the components. If the scoped name was properly formatted, this list should have
+     * two elements: element index 0 has the scope name and element index 1 has the stream name.
+     * @throws IllegalStateException If 'scopedName' is not in the form 'scope/name`.
+     */
+    public static List<String> extractScopedNameTokens(String scopedName) {
+        String[] tokens = scopedName.split("/");
+        Preconditions.checkArgument(tokens.length == 2, "Unexpected format for '%s'. Expected format '<scope-name>/<name>'.", scopedName);
+        return Arrays.asList(tokens);
     }
 
     /**
