--- conflicted
+++ resolved
@@ -336,20 +336,12 @@
         //region Unimplemented methods
 
         @Override
-<<<<<<< HEAD
-        public CompletableFuture<Long> append(String streamSegmentName, byte[] data, Collection<AttributeUpdate> attributeUpdates, Duration timeout) {
-=======
-        public CompletableFuture<Void> append(String streamSegmentName, BufferView data, Collection<AttributeUpdate> attributeUpdates, Duration timeout) {
->>>>>>> cd6bfe7d
-            return null;
-        }
-
-        @Override
-<<<<<<< HEAD
-        public CompletableFuture<Long> append(String streamSegmentName, long offset, byte[] data, Collection<AttributeUpdate> attributeUpdates, Duration timeout) {
-=======
-        public CompletableFuture<Void> append(String streamSegmentName, long offset, BufferView data, Collection<AttributeUpdate> attributeUpdates, Duration timeout) {
->>>>>>> cd6bfe7d
+        public CompletableFuture<Long> append(String streamSegmentName, BufferView data, Collection<AttributeUpdate> attributeUpdates, Duration timeout) {
+            return null;
+        }
+
+        @Override
+        public CompletableFuture<Long> append(String streamSegmentName, long offset, BufferView data, Collection<AttributeUpdate> attributeUpdates, Duration timeout) {
             return null;
         }
 
